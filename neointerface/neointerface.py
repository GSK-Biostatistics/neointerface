--- conflicted
+++ resolved
@@ -10,13 +10,9 @@
 import json
 import time
 import collections
-<<<<<<< HEAD
 import logging
 from urllib.parse import quote
-from typing import Union
-=======
 from typing import Union, List
->>>>>>> 02f78797
 from warnings import warn
 from networkx import MultiDiGraph
 from neo4j.graph import Node, Relationship, Path
